--- conflicted
+++ resolved
@@ -1,4 +1,3 @@
-<<<<<<< HEAD
 title: iOS Development Guide
 description: A comprehensive guide to modern iOS development through building an Unsplash app
 baseurl: "" # If your site is in a subdirectory, set it here (e.g., /repo-name)
@@ -12,30 +11,11 @@
   syntax_highlighter: rouge
 
 # GitHub Pages settings
-=======
-# _config.yml
-
-# Site settings
-title: "My Awesome GitHub Pages Site"
-description: "A demonstration of a custom layout and styling"
-baseurl: ""  # If your site is published at https://username.github.io/repo-name, set baseurl: "/repo-name"
-url: "https://username.github.io"  # Your GitHub Pages domain (or custom domain if you set one)
-
-# Build settings
-markdown: kramdown
-highlighter: rouge
-
-# Turn off default theme by commenting it out or removing it
-# theme: minima
-
-# Plugins (common ones)
->>>>>>> 3f818fd8
 plugins:
   - jekyll-seo-tag
   - jekyll-feed
   - jekyll-sitemap
 
-<<<<<<< HEAD
 # Exclude from processing
 exclude:
   - Gemfile
@@ -49,10 +29,4 @@
   - scope:
       path: ""
     values:
-      layout: "default"
-=======
-# kramdown settings for extended Markdown features
-kramdown:
-  input: GFM
-  syntax_highlighter: rouge
->>>>>>> 3f818fd8
+      layout: "default"